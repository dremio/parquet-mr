/**
 * Copyright 2012 Twitter, Inc.
 *
 * Licensed under the Apache License, Version 2.0 (the "License");
 * you may not use this file except in compliance with the License.
 * You may obtain a copy of the License at
 *
 * http://www.apache.org/licenses/LICENSE-2.0
 *
 * Unless required by applicable law or agreed to in writing, software
 * distributed under the License is distributed on an "AS IS" BASIS,
 * WITHOUT WARRANTIES OR CONDITIONS OF ANY KIND, either express or implied.
 * See the License for the specific language governing permissions and
 * limitations under the License.
 */
package redelm.io;

import static org.junit.Assert.assertEquals;
import static redelm.data.simple.example.Paper.pr1;
import static redelm.data.simple.example.Paper.pr2;
import static redelm.data.simple.example.Paper.r1;
import static redelm.data.simple.example.Paper.r2;
import static redelm.data.simple.example.Paper.schema;
import static redelm.data.simple.example.Paper.schema2;

import java.io.IOException;
import java.math.BigInteger;
import java.util.ArrayDeque;
import java.util.ArrayList;
import java.util.Arrays;
import java.util.Deque;
import java.util.List;

import org.junit.Test;

import redelm.Log;
import redelm.column.BytesOutput;
import redelm.column.ColumnDescriptor;
import redelm.column.ColumnReader;
import redelm.column.ColumnWriter;
import redelm.column.ColumnsStore;
import redelm.column.mem.MemColumnsStore;
import redelm.data.Group;
import redelm.data.GroupRecordConsumer;
import redelm.data.GroupWriter;
import redelm.data.simple.SimpleGroupFactory;
import redelm.schema.MessageType;

public class TestColumnIO {
  private static final String schemaString =
      "message Document {\n"
    + "  required int64 DocId;\n"
    + "  optional group Links {\n"
    + "    repeated int64 Backward;\n"
    + "    repeated int64 Forward;\n"
    + "  }\n"
    + "  repeated group Name {\n"
    + "    repeated group Language {\n"
    + "      required string Code;\n"
    + "      optional string Country;\n"
    + "    }\n"
    + "    optional string Url;\n"
    + "  }\n"
    + "}\n";

  int[][] expectedFSA = new int[][] {
      { 1 },      // 0: DocId
      { 2, 1 },   // 1: Links.Backward
      { 3, 2 },   // 2: Links.Forward
      { 4, 4, 4 },// 3: Name.Language.Code
      { 5, 5, 3 },// 4: Name.Language.Country
      { 6, 3 }    // 5: Name.Url
  };

  int[][] expectedFSA2 = new int[][] {
      { 1 },      // 0: DocId
      { 2, 1, 1 },// 1: Name.Language.Country
  };

  @Test
  public void testSchema() {
    assertEquals(schemaString, schema.toString());
  }

  @Test
  public void testColumnIO() {
    System.out.println(schema);
    System.out.println("r1");
    System.out.println(r1);
    System.out.println("r2");
    System.out.println(r2);

    ColumnsStore columns = new MemColumnsStore(1024);
    {
      MessageColumnIO columnIO = new ColumnIOFactory().getColumnIO(schema, columns);
      System.out.println(columnIO);
      GroupWriter groupWriter = new GroupWriter(columnIO.getRecordWriter(), schema);
      groupWriter.write(r1);
      groupWriter.write(r2);
      System.out.println(columns);
      System.out.println("=========");
      columns.flip();
      List<Group> records = new ArrayList<Group>();
      RecordReader recordReader = columnIO.getRecordReader();

      validateFSA(expectedFSA, columnIO, recordReader);

      read(recordReader, schema, records);
      read(recordReader, schema, records);

      int i = 0;
      for (Group record : records) {
        System.out.println("r" + (++i));
        System.out.println(record);
      }

<<<<<<< HEAD
      assertEquals("deserialization does not display the same result", records.get(0).toString(), r1.toString());
      assertEquals("deserialization does not display the same result", records.get(1).toString(), r2.toString());
=======
      Assert.assertEquals("deserialization does not display the same result", r1.toString(), records.get(0).toString());
      Assert.assertEquals("deserialization does not display the same result", r2.toString(), records.get(1).toString());
>>>>>>> 11b8190d

    }
    {
      columns.flip();
      MessageColumnIO columnIO2 = new ColumnIOFactory().getColumnIO(schema2, columns);
      List<Group> records = new ArrayList<Group>();
      RecordReader recordReader = columnIO2.getRecordReader();

      validateFSA(expectedFSA2, columnIO2, recordReader);

      read(recordReader, schema2, records);
      read(recordReader, schema2, records);

      int i = 0;
      for (Group record : records) {
        System.out.println("r" + (++i));
        System.out.println(record);
      }
<<<<<<< HEAD
      assertEquals("deserialization does not display the expected result", records.get(0).toString(), pr1.toString());
      assertEquals("deserialization does not display the expected result", records.get(1).toString(), pr2.toString());
=======
      Assert.assertEquals("deserialization does not display the expected result", pr1.toString(), records.get(0).toString());
      Assert.assertEquals("deserialization does not display the expected result", pr2.toString(), records.get(1).toString());
>>>>>>> 11b8190d

    }
  }

  private void validateFSA(int[][] expectedFSA, MessageColumnIO columnIO, RecordReader recordReader) {
    System.out.println("FSA: ----");
    List<PrimitiveColumnIO> leaves = columnIO.getLeaves();
    for (int i = 0; i < leaves.size(); ++i) {
      PrimitiveColumnIO primitiveColumnIO = leaves.get(i);
      System.out.println(Arrays.toString(primitiveColumnIO.getFieldPath()));
      for (int r = 0; r < expectedFSA[i].length; r++) {
        int next = expectedFSA[i][r];
        System.out.println(" "+r+" -> "+ (next==leaves.size() ? "end" : Arrays.toString(leaves.get(next).getFieldPath()))+": "+recordReader.getNextLevel(i, r));
        assertEquals(Arrays.toString(primitiveColumnIO.getFieldPath())+": "+r+" -> ", next, recordReader.getNextReader(i, r));
      }
    }
    System.out.println("----");
  }

  @Test
  public void testPushParser() {
    ColumnsStore columns = new MemColumnsStore(1024);
    MessageColumnIO columnIO = new ColumnIOFactory().getColumnIO(schema, columns);
    new GroupWriter(columnIO.getRecordWriter(), schema).write(r1);
    columns.flip();
    RecordReader recordReader = columnIO.getRecordReader();

    String[] expected = {
    "startMessage()",
     "startField(DocId, 0)",
      "addInt(10)",
     "endField(DocId, 0)",
     "startField(Links, 1)",
      "startGroup()",
       "startField(Forward, 1)",
        "addInt(20)",
        "addInt(40)",
        "addInt(60)",
       "endField(Forward, 1)",
      "endGroup()",
     "endField(Links, 1)",
     "startField(Name, 2)",
      "startGroup()",
       "startField(Language, 0)",
        "startGroup()",
         "startField(Code, 0)",
          "addString(en-us)",
         "endField(Code, 0)",
         "startField(Country, 1)",
          "addString(us)",
         "endField(Country, 1)",
        "endGroup()",
        "startGroup()",
         "startField(Code, 0)",
          "addString(en)",
         "endField(Code, 0)",
        "endGroup()",
       "endField(Language, 0)",
       "startField(Url, 1)",
        "addString(http://A)",
       "endField(Url, 1)",
      "endGroup()",
      "startGroup()",
       "startField(Url, 1)",
        "addString(http://B)",
       "endField(Url, 1)",
      "endGroup()",
      "startGroup()",
       "startField(Language, 0)",
        "startGroup()",
         "startField(Code, 0)",
          "addString(en-gb)",
         "endField(Code, 0)",
         "startField(Country, 1)",
          "addString(gb)",
         "endField(Country, 1)",
        "endGroup()",
       "endField(Language, 0)",
      "endGroup()",
     "endField(Name, 2)",
    "endMessage()"
    };
    final Deque<String> expectations = new ArrayDeque<String>();
    for (String string : expected) {
      expectations.add(string);
    }

    recordReader.read(new RecordConsumer() {

      int count = 0;
      private void validate(String got) {
        assertEquals("event #"+count, expectations.pop(), got);
        ++count;
      }

      @Override
      public void startMessage() {
        validate("startMessage()");
      }

      @Override
      public void startGroup() {
        validate("startGroup()");
      }

      @Override
      public void startField(String field, int index) {
        validate("startField("+field+", "+index+")");
      }

      @Override
      public void endMessage() {
        validate("endMessage()");
      }

      @Override
      public void endGroup() {
        validate("endGroup()");
      }

      @Override
      public void endField(String field, int index) {
        validate("endField("+field+", "+index+")");
      }

      @Override
      public void addString(String value) {
        validate("addString("+value+")");
      }

      @Override
      public void addInt(int value) {
        validate("addInt("+value+")");
      }

      @Override
      public void addBoolean(boolean value) {
        validate("addBoolean("+value+")");
      }

      @Override
      public void addBinary(byte[] value) {
        validate("addBinary("+new BigInteger(value).toString(16)+")");
      }

      @Override
      public void addFloat(float value) {
        validate("addFloat("+value+")");
      }

      @Override
      public void addDouble(double value) {
        validate("addDouble("+value+")");
      }
    });

  }

  public void read(RecordReader recordReader, MessageType schema, List<Group> groups) {
    RecordConsumer recordConsumer = new GroupRecordConsumer(new SimpleGroupFactory(schema), groups);
    if (Log.DEBUG) {
      recordConsumer = new RecordConsumerWrapper(recordConsumer);
    }
    recordReader.read(recordConsumer);
  }

  @Test
  public void testGroupWriter() {
    List<Group> result = new ArrayList<Group>();
    GroupWriter groupWriter = new GroupWriter(new RecordConsumerWrapper(new GroupRecordConsumer(new SimpleGroupFactory(schema), result)), schema);
    groupWriter.write(r1);
    groupWriter.write(r2);
    assertEquals("deserialization does not display the expected result", result.get(0).toString(), r1.toString());
    assertEquals("deserialization does not display the expected result", result.get(1).toString(), r2.toString());
  }

  @Test
  public void testWriteWithGroupWriter() {

    final String[] expected = {
        "[DocId]: 10, r:0, d:0",
        "[Links, Backward]: null, r:0, d:1",
        "[Links, Forward]: 20, r:0, d:2",
        "[Links, Forward]: 40, r:1, d:2",
        "[Links, Forward]: 60, r:1, d:2",
        "[Name, Language, Code]: en-us, r:0, d:2",
        "[Name, Language, Country]: us, r:0, d:3",
        "[Name, Language, Code]: en, r:2, d:2",
        "[Name, Language, Country]: null, r:2, d:2",
        "[Name, Url]: http://A, r:0, d:2",
        "[Name, Language, Code]: null, r:1, d:1",
        "[Name, Language, Country]: null, r:1, d:1",
        "[Name, Url]: http://B, r:1, d:2",
        "[Name, Language, Code]: en-gb, r:1, d:2",
        "[Name, Language, Country]: gb, r:1, d:3",
        "[Name, Url]: null, r:1, d:1",
        "[DocId]: 20, r:0, d:0",
        "[Links, Backward]: 10, r:0, d:2",
        "[Links, Backward]: 30, r:1, d:2",
        "[Links, Forward]: 80, r:0, d:2",
        "[Name, Language, Code]: null, r:0, d:1",
        "[Name, Language, Country]: null, r:0, d:1",
        "[Name, Url]: http://C, r:0, d:2"
    };


    ColumnsStore columns = new ColumnsStore() {

      int counter = 0;

      @Override
      public ColumnWriter getColumnWriter(final ColumnDescriptor path) {
        return new ColumnWriter() {
          private void validate(Object value, int repetitionLevel,
              int definitionLevel) {
            String actual = Arrays.toString(path.getPath())+": "+value+", r:"+repetitionLevel+", d:"+definitionLevel;
            assertEquals("event #" + counter, expected[counter], actual);
            ++ counter;
          }

          @Override
          public void writeNull(int repetitionLevel, int definitionLevel) {
            validate(null, repetitionLevel, definitionLevel);
          }

          @Override
          public void write(byte[] value, int repetitionLevel, int definitionLevel) {
            validate(value, repetitionLevel, definitionLevel);
          }

          @Override
          public void write(boolean value, int repetitionLevel, int definitionLevel) {
            validate(value, repetitionLevel, definitionLevel);
          }

          @Override
          public void write(String value, int repetitionLevel, int definitionLevel) {
            validate(value, repetitionLevel, definitionLevel);
          }

          @Override
          public void write(int value, int repetitionLevel, int definitionLevel) {
            validate(value, repetitionLevel, definitionLevel);
          }

          @Override
          public void write(float value, int repetitionLevel, int definitionLevel) {
            validate(value, repetitionLevel, definitionLevel);
          }

          @Override
          public void write(double value, int repetitionLevel, int definitionLevel) {
            validate(value, repetitionLevel, definitionLevel);
          }

          @Override
          public void writeRepetitionLevelColumn(BytesOutput out)
              throws IOException {
            throw new UnsupportedOperationException();
          }

          @Override
          public void writeDefinitionLevelColumn(BytesOutput out)
              throws IOException {
            throw new UnsupportedOperationException();
          }

          @Override
          public void writeDataColumn(BytesOutput out) throws IOException {
            throw new UnsupportedOperationException();
          }

          @Override
          public void reset() {
            throw new UnsupportedOperationException();
          }

          @Override
          public int getValueCount() {
            throw new UnsupportedOperationException();
          }
        };
      }
      @Override
      public ColumnReader getColumnReader(ColumnDescriptor path) {
        throw new UnsupportedOperationException();
      }
      @Override
      public void flip() {
        throw new UnsupportedOperationException();
      }
    };
    MessageColumnIO columnIO = new ColumnIOFactory().getColumnIO(schema, columns);
    GroupWriter groupWriter = new GroupWriter(columnIO.getRecordWriter(), schema);
    groupWriter.write(r1);
    groupWriter.write(r2);
  }
}<|MERGE_RESOLUTION|>--- conflicted
+++ resolved
@@ -114,14 +114,8 @@
         System.out.println(record);
       }
 
-<<<<<<< HEAD
-      assertEquals("deserialization does not display the same result", records.get(0).toString(), r1.toString());
-      assertEquals("deserialization does not display the same result", records.get(1).toString(), r2.toString());
-=======
       Assert.assertEquals("deserialization does not display the same result", r1.toString(), records.get(0).toString());
       Assert.assertEquals("deserialization does not display the same result", r2.toString(), records.get(1).toString());
->>>>>>> 11b8190d
-
     }
     {
       columns.flip();
@@ -139,14 +133,8 @@
         System.out.println("r" + (++i));
         System.out.println(record);
       }
-<<<<<<< HEAD
-      assertEquals("deserialization does not display the expected result", records.get(0).toString(), pr1.toString());
-      assertEquals("deserialization does not display the expected result", records.get(1).toString(), pr2.toString());
-=======
       Assert.assertEquals("deserialization does not display the expected result", pr1.toString(), records.get(0).toString());
       Assert.assertEquals("deserialization does not display the expected result", pr2.toString(), records.get(1).toString());
->>>>>>> 11b8190d
-
     }
   }
 
